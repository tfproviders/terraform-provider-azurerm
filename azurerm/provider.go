--- conflicted
+++ resolved
@@ -67,7 +67,6 @@
 		},
 
 		ResourcesMap: map[string]*schema.Resource{
-<<<<<<< HEAD
 			"azurerm_application_insights":        resourceArmApplicationInsights(),
 			"azurerm_app_service_plan":            resourceArmAppServicePlan(),
 			"azurerm_availability_set":            resourceArmAvailabilitySet(),
@@ -75,6 +74,7 @@
 			"azurerm_cdn_profile":                 resourceArmCdnProfile(),
 			"azurerm_container_registry":          resourceArmContainerRegistry(),
 			"azurerm_container_service":           resourceArmContainerService(),
+      "azurerm_container_group":             resourceArmContainerGroup(),
 			"azurerm_cosmosdb_account":            resourceArmCosmosDBAccount(),
 			"azurerm_dns_a_record":                resourceArmDnsARecord(),
 			"azurerm_dns_aaaa_record":             resourceArmDnsAAAARecord(),
@@ -85,28 +85,6 @@
 			"azurerm_dns_srv_record":              resourceArmDnsSrvRecord(),
 			"azurerm_dns_txt_record":              resourceArmDnsTxtRecord(),
 			"azurerm_dns_zone":                    resourceArmDnsZone(),
-=======
-			// These resources use the Azure ARM SDK
-			"azurerm_application_insights": resourceArmApplicationInsights(),
-			"azurerm_availability_set":     resourceArmAvailabilitySet(),
-			"azurerm_cdn_endpoint":         resourceArmCdnEndpoint(),
-			"azurerm_cdn_profile":          resourceArmCdnProfile(),
-			"azurerm_container_registry":   resourceArmContainerRegistry(),
-			"azurerm_container_service":    resourceArmContainerService(),
-			"azurerm_container_group":      resourceArmContainerGroup(),
-			"azurerm_cosmosdb_account":     resourceArmCosmosDBAccount(),
-
-			"azurerm_dns_a_record":     resourceArmDnsARecord(),
-			"azurerm_dns_aaaa_record":  resourceArmDnsAAAARecord(),
-			"azurerm_dns_cname_record": resourceArmDnsCNameRecord(),
-			"azurerm_dns_mx_record":    resourceArmDnsMxRecord(),
-			"azurerm_dns_ns_record":    resourceArmDnsNsRecord(),
-			"azurerm_dns_ptr_record":   resourceArmDnsPtrRecord(),
-			"azurerm_dns_srv_record":   resourceArmDnsSrvRecord(),
-			"azurerm_dns_txt_record":   resourceArmDnsTxtRecord(),
-			"azurerm_dns_zone":         resourceArmDnsZone(),
-
->>>>>>> 89fdecad
 			"azurerm_eventgrid_topic":             resourceArmEventGridTopic(),
 			"azurerm_eventhub":                    resourceArmEventHub(),
 			"azurerm_eventhub_authorization_rule": resourceArmEventHubAuthorizationRule(),
@@ -267,6 +245,7 @@
 		"Microsoft.Compute":           struct{}{},
 		"Microsoft.ContainerRegistry": struct{}{},
 		"Microsoft.ContainerService":  struct{}{},
+    "Microsoft.ContainerInstance": struct{}{},
 		"Microsoft.DocumentDB":        struct{}{},
 		"Microsoft.EventGrid":         struct{}{},
 		"Microsoft.EventHub":          struct{}{},
@@ -302,35 +281,6 @@
 func registerAzureResourceProvidersWithSubscription(providerList []resources.Provider, client resources.ProvidersClient) error {
 	var err error
 	providerRegistrationOnce.Do(func() {
-<<<<<<< HEAD
-=======
-		providers := map[string]struct{}{
-			"Microsoft.Cache":             struct{}{},
-			"Microsoft.Cdn":               struct{}{},
-			"Microsoft.Compute":           struct{}{},
-			"Microsoft.ContainerRegistry": struct{}{},
-			"Microsoft.ContainerService":  struct{}{},
-			"Microsoft.ContainerInstance": struct{}{},
-			"Microsoft.DocumentDB":        struct{}{},
-			"Microsoft.EventGrid":         struct{}{},
-			"Microsoft.EventHub":          struct{}{},
-			"Microsoft.KeyVault":          struct{}{},
-			"Microsoft.Insights":          struct{}{},
-			"Microsoft.Network":           struct{}{},
-			"Microsoft.Resources":         struct{}{},
-			"Microsoft.Search":            struct{}{},
-			"Microsoft.ServiceBus":        struct{}{},
-			"Microsoft.Sql":               struct{}{},
-			"Microsoft.Storage":           struct{}{},
-		}
-
-		// filter out any providers already registered
-		for _, p := range providerList {
-			if _, ok := providers[*p.Namespace]; !ok {
-				continue
-			}
->>>>>>> 89fdecad
-
 		providers := determineAzureResourceProvidersToRegister(providerList)
 
 		var wg sync.WaitGroup
